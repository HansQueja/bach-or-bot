from sklearn.decomposition import IncrementalPCA
from sklearn.preprocessing import StandardScaler
from pathlib import Path

import numpy as np
import pickle
import torch
<<<<<<< HEAD

=======
import os
import joblib

# Initialize PCA and StandardScaler globally for training
_pca_trainer = None

class SimplePCATrainer:
    """
    A simple PCA trainer that uses IncrementalPCA to fit data in batches.
    It saves checkpoints every 5 batches and can save the final model.
    
    Args:
        None

    Returns:
        None

    Attributes:
        pca: The IncrementalPCA model.
        scaler: StandardScaler for normalizing data.
        fitted: Boolean indicating if the model has been initialized.
        batch_count_pca: Counter for the number of batches processed.

    Methods:
        process_batch(vectors): Processes a batch of vectors, fits the PCA model incrementally.
        save_final(model_path): Saves the final PCA model to the specified path.
    """

    # Initialize the trainer
    def __init__(self):
        self.pca = None
        self.scaler = StandardScaler()
        self.fitted = False
        self.batch_count_pca = 0

    def _determine_optimal_components(self, vectors):
        """
        Determine the optimal number of PCA components to retain 95% variance.
        
        Args:
            vectors: The input data to analyze.
        Returns:
            n_components: The optimal number of components.
        """
        temp_pca = IncrementalPCA()
        temp_pca.fit(vectors)
        cumsum_var = np.cumsum(temp_pca.explained_variance_ratio_)
        n_comp_95 = np.argmax(cumsum_var >= 0.95) + 1
        return min(n_comp_95, vectors.shape[1] // 2)

    def process_batch(self, vectors):
        """
        Process a batch of vectors, fitting the PCA model incrementally.
        
        Args:
            vectors: The input data batch to process.
        Returns:
            reduced_vectors: The PCA-transformed data.

        Note: This method saves a checkpoint every 5 batches.
        """
        if not self.fitted:
            # First batch - initialize everything
            n_components = self._determine_optimal_components(vectors)
            self.pca = IncrementalPCA(n_components=n_components, batch_size=1000)
            self.scaler.fit(vectors)
            self.fitted = True
            print(f"Initialized PCA with {n_components} components")

        # Process batch
        vectors_scaled = self.scaler.transform(vectors)
        self.pca.partial_fit(vectors_scaled)
        reduced_vectors = self.pca.transform(vectors_scaled)

        self.batch_count_pca += 1

        # Save checkpoint every 5 batches
        if self.batch_count_pca % 5 == 0:
            os.makedirs("pca_checkpoints", exist_ok=True)
            with open(f"pca_checkpoints/checkpoint_batch_{self.batch_count_pca}.pkl", 'wb') as f:
                pickle.dump({'pca': self.pca, 'scaler': self.scaler}, f)
            print(f"Saved checkpoint at batch {self.batch_count_pca}")

        print(f"Processed batch {self.batch_count_pca}, shape: {vectors.shape} -> {reduced_vectors.shape}")
        return reduced_vectors

    def save_final(self, model_path):
        """
        Save the final PCA model to the specified path.

        Args:
            model_path: The file path to save the PCA model.

        Returns:
            None
        
        Note: Change the model path as needed in the data_config.yml file.
        """
        os.makedirs(os.path.dirname(model_path), exist_ok=True)
        with open(model_path, 'wb') as f:
            pickle.dump({'pca': self.pca, 'scaler': self.scaler}, f)
        print(f"Final model saved to {model_path}. Total variance explained: {np.sum(self.pca.explained_variance_ratio_):.4f}")

## For Single Input
def load_pca_model(vectors, model_path="models/fusion/pca.pkl"):
    """
    Load a pre-trained PCA model and transform the input vectors.

    Args:
        vectors: The input data to transform.
        model_path: The file path of the pre-trained PCA model.

    Returns:
        output: The PCA-transformed data.

    Note: Change the model path as needed in the data_config.yml file (or set the path file as shown above). Can be used for the main program.
    """
    model_path = Path(model_path)
    pca = joblib.load(model_path)
    return pca.transform(vectors)

>>>>>>> 033fd718
def l2vec_single_train(l2v, lyrics):
    """
    Encode a single lyric string using the provided LLM2Vec model.
    
    Args:
        l2v: The LLM2Vec model for encoding lyrics.
        lyrics: A single lyric string to encode.
    
    Returns:
        vectors: The vector representation of the lyrics.

    """
    vectors = l2v.encode([lyrics]).detach().cpu().numpy()
    return vectors

# For Batch Processing
def l2vec_train(l2v, lyrics_list):
    """
    Encode a list of lyric strings using the provided LLM2Vec model.

    Args:
        l2v: The LLM2Vec model for encoding lyrics.
        lyrics_list: A list of lyric strings to encode.
    Returns:
        vectors: The encoded vector representations of the lyrics.

    Note: This function only encodes the lyrics and does not apply PCA reduction. The PCA reduction can be applied separately in the train.py module.
    """
    with torch.no_grad():
        vectors = l2v.encode(lyrics_list)  # lyrics_list: list of strings
    return vectors<|MERGE_RESOLUTION|>--- conflicted
+++ resolved
@@ -5,131 +5,7 @@
 import numpy as np
 import pickle
 import torch
-<<<<<<< HEAD
 
-=======
-import os
-import joblib
-
-# Initialize PCA and StandardScaler globally for training
-_pca_trainer = None
-
-class SimplePCATrainer:
-    """
-    A simple PCA trainer that uses IncrementalPCA to fit data in batches.
-    It saves checkpoints every 5 batches and can save the final model.
-    
-    Args:
-        None
-
-    Returns:
-        None
-
-    Attributes:
-        pca: The IncrementalPCA model.
-        scaler: StandardScaler for normalizing data.
-        fitted: Boolean indicating if the model has been initialized.
-        batch_count_pca: Counter for the number of batches processed.
-
-    Methods:
-        process_batch(vectors): Processes a batch of vectors, fits the PCA model incrementally.
-        save_final(model_path): Saves the final PCA model to the specified path.
-    """
-
-    # Initialize the trainer
-    def __init__(self):
-        self.pca = None
-        self.scaler = StandardScaler()
-        self.fitted = False
-        self.batch_count_pca = 0
-
-    def _determine_optimal_components(self, vectors):
-        """
-        Determine the optimal number of PCA components to retain 95% variance.
-        
-        Args:
-            vectors: The input data to analyze.
-        Returns:
-            n_components: The optimal number of components.
-        """
-        temp_pca = IncrementalPCA()
-        temp_pca.fit(vectors)
-        cumsum_var = np.cumsum(temp_pca.explained_variance_ratio_)
-        n_comp_95 = np.argmax(cumsum_var >= 0.95) + 1
-        return min(n_comp_95, vectors.shape[1] // 2)
-
-    def process_batch(self, vectors):
-        """
-        Process a batch of vectors, fitting the PCA model incrementally.
-        
-        Args:
-            vectors: The input data batch to process.
-        Returns:
-            reduced_vectors: The PCA-transformed data.
-
-        Note: This method saves a checkpoint every 5 batches.
-        """
-        if not self.fitted:
-            # First batch - initialize everything
-            n_components = self._determine_optimal_components(vectors)
-            self.pca = IncrementalPCA(n_components=n_components, batch_size=1000)
-            self.scaler.fit(vectors)
-            self.fitted = True
-            print(f"Initialized PCA with {n_components} components")
-
-        # Process batch
-        vectors_scaled = self.scaler.transform(vectors)
-        self.pca.partial_fit(vectors_scaled)
-        reduced_vectors = self.pca.transform(vectors_scaled)
-
-        self.batch_count_pca += 1
-
-        # Save checkpoint every 5 batches
-        if self.batch_count_pca % 5 == 0:
-            os.makedirs("pca_checkpoints", exist_ok=True)
-            with open(f"pca_checkpoints/checkpoint_batch_{self.batch_count_pca}.pkl", 'wb') as f:
-                pickle.dump({'pca': self.pca, 'scaler': self.scaler}, f)
-            print(f"Saved checkpoint at batch {self.batch_count_pca}")
-
-        print(f"Processed batch {self.batch_count_pca}, shape: {vectors.shape} -> {reduced_vectors.shape}")
-        return reduced_vectors
-
-    def save_final(self, model_path):
-        """
-        Save the final PCA model to the specified path.
-
-        Args:
-            model_path: The file path to save the PCA model.
-
-        Returns:
-            None
-        
-        Note: Change the model path as needed in the data_config.yml file.
-        """
-        os.makedirs(os.path.dirname(model_path), exist_ok=True)
-        with open(model_path, 'wb') as f:
-            pickle.dump({'pca': self.pca, 'scaler': self.scaler}, f)
-        print(f"Final model saved to {model_path}. Total variance explained: {np.sum(self.pca.explained_variance_ratio_):.4f}")
-
-## For Single Input
-def load_pca_model(vectors, model_path="models/fusion/pca.pkl"):
-    """
-    Load a pre-trained PCA model and transform the input vectors.
-
-    Args:
-        vectors: The input data to transform.
-        model_path: The file path of the pre-trained PCA model.
-
-    Returns:
-        output: The PCA-transformed data.
-
-    Note: Change the model path as needed in the data_config.yml file (or set the path file as shown above). Can be used for the main program.
-    """
-    model_path = Path(model_path)
-    pca = joblib.load(model_path)
-    return pca.transform(vectors)
-
->>>>>>> 033fd718
 def l2vec_single_train(l2v, lyrics):
     """
     Encode a single lyric string using the provided LLM2Vec model.
