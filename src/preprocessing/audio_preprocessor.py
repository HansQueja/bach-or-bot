import torchaudio
import librosa
import io
import torch
import random
import numpy as np

from pathlib import Path
from torchaudio import functional as AF
from torch.nn import functional as F
from src.utils.config_loader import RAW_DIR, PROCESSED_DIR

# Gets the absolute path so that we can append our folder paths.
CURRENT_PATH = Path().absolute()


class AudioPreprocessor:
    """
    AudioPreprocessor is a utility class for loading, preprocessing, and converting
    raw audio waveforms into normalized tensor waveforms.

    The preprocessing pipeline includes:
    - Loading audio from disk
    - Resampling to a target sampling rate (default: 16 kHz)
    - Trimming or padding to a fixed length (default: 120 seconds)
    - Waveform normalization (per-sample)
    - Returning or saving waveforms for testing.


    Parameters
    ----------
    script : {"train"}, optional
        Condition to apply certain training methods

    waveform_norm : {"std", "minmax"}, optional
        Normalization method for waveforms:
        - "std": divide by standard deviation
        - "minmax": scale to [0, 1]

    """

    def __init__(self, script="train", waveform_norm="peak"):
        self.SCRIPT = script
        self.INPUT_SAMPLING = 48000
        self.TARGET_SAMPLING = 16000
        self.TARGET_NUM_SAMPLE = 1920000  # This means 120 seconds or 2 minutes
        self.INPUT_PATH = CURRENT_PATH / RAW_DIR
        self.OUTPUT_PATH = CURRENT_PATH / PROCESSED_DIR
        self.WAVEFORM_NORM = waveform_norm

    def load_audio(self, audiofile):
        """
        Load an MP3 audio file (disk or bytes) using librosa,
        then convert to a torch.Tensor.

        Parameters
        ----------
        audiofile : str | bytes | io.BytesIO
            Path (relative to INPUT_PATH) or in-memory audio bytes.

        Returns
        -------
        waveform : torch.Tensor
            Audio waveform as a tensor of shape (channels, num_samples).
        sample_rate : int
            Original sampling rate of the audio.
        """
        try:
            if isinstance(audiofile, str):
                if not audiofile.endswith(".mp3"):
                    audiofile = f"{audiofile}.mp3"
                file = self.INPUT_PATH / audiofile

                # FIXED: Force librosa to load properly
                # Load at native sample rate first, then we will resample later
                y, sr = librosa.load(str(file), sr=None, mono=False, dtype=np.float32)
                
                # If loading fails (all zeros), try with explicit sample rate
                if np.abs(y).max() < 0.0001:
                    print(f"Warning: First load failed, trying with sr=48000")
                    y, sr = librosa.load(str(file), sr=48000, mono=False, dtype=np.float32)
                
                # Last resort: use soundfile instead
                if np.abs(y).max() < 0.0001:
                    print(f"Warning: Librosa failed, trying soundfile")
                    import soundfile as sf
                    y, sr = sf.read(str(file), dtype='float32')
                    if y.ndim == 2:
                        y = y.T  # soundfile returns (samples, channels)
                    else:
                        y = y[None, :]  # make it (1, samples)

            elif isinstance(audiofile, (bytes, io.BytesIO)):
                file = (
                    io.BytesIO(audiofile) if isinstance(audiofile, bytes) else audiofile
                )
                file.seek(0)

                y, sr = librosa.load(file, sr=None, mono=False)

            elif isinstance(audiofile, np.ndarray):
                # Handle numpy array directly (from librosa or OpenUnmix)
                y = audiofile
                # Default sample rate (we can make this configurable moving forward... but I hardcoded for now)
                sr = 44100

            else:
                raise ValueError(f"Unsupported audiofile type: {type(audiofile)}")

            # Verify we actually loaded audio
            if np.abs(y).max() < 0.0001:
                raise RuntimeError(f"Audio file appears to be silent or corrupted: {audiofile}")

            # Ensure consistent shape
            if y.ndim == 1:
                y = y[None, :]
            else:
                y = y.T if y.shape[0] > y.shape[1] else y

            waveform = torch.from_numpy(y).float()
            
            return waveform, sr

        except Exception as e:
            raise RuntimeError(
                f"Error: File cannot be loaded. Check the filename and type. {e}"
            )

    def resample_audio(self, original_sr, waveform):
        """
        Resample waveform to the target sampling rate.

        Parameters
        ----------
        original_sr : int
            Original sampling rate of the waveform.
        waveform : tensor
            Input audio waveform.

        Returns
        -------
        waveform : tensor
            Resampled audio waveform at `TARGET_SAMPLING`.
        """
        if original_sr != self.TARGET_SAMPLING:
<<<<<<< HEAD
            # print(
            #     f"Current waveform is {original_sr}, to convert to {self.TARGET_SAMPLING}."
            # )
=======
            #print(f"Current waveform is {original_sr}, to convert to {self.TARGET_SAMPLING}.")
>>>>>>> 98e612b2
            waveform = AF.resample(
                waveform, orig_freq=original_sr, new_freq=self.TARGET_SAMPLING
            )
        return waveform

    def pad_trim(self, waveform, random_crop=False):
        """
        Pad or trim waveform to exactly `TARGET_NUM_SAMPLE`.
        If `random_crop=True`, perform random cropping or random padding.

        Parameters
        ----------
        waveform : tensor
            Input audio waveform.
        random_crop : bool
            Whether to randomly crop/pad (augmentation).
        """
        num_samples = waveform.shape[-1]

        if num_samples > self.TARGET_NUM_SAMPLE:
            # Trim with optional random crop
            if random_crop:
                max_start = num_samples - self.TARGET_NUM_SAMPLE
                start = random.randint(0, max_start)
                return waveform[..., start : start + self.TARGET_NUM_SAMPLE]
            else:
                return waveform[..., : self.TARGET_NUM_SAMPLE]

        elif num_samples < self.TARGET_NUM_SAMPLE:
            padding_amount = self.TARGET_NUM_SAMPLE - num_samples
            if random_crop:
                # Randomly distribute padding left vs right
                left = random.randint(0, padding_amount)
                right = padding_amount - left
                return F.pad(waveform, (left, right))
            else:
                # Default: pad at the end
                return F.pad(waveform, (0, padding_amount))

        else:
            return waveform

    def normalize_waveform(self, waveform, method):
        """
        Normalize audio waveform.

        Parameters
        ----------
        waveform : tensor
            Input audio waveform.
        method : {"std", "minmax"}
            Normalization strategy.

        Returns
        -------
        waveform : tensor
            Normalized audio waveform.
        """
        if method == "peak":
            # Normalize to [-1, 1] based on max absolute value to preserves relative dynamics
            peak = waveform.abs().max()
            return waveform / max(peak, 1e-6)
        elif method == "std":
            std = waveform.std()
            return waveform / max(std, 1e-6)
        elif method == "minmax":
            waveform = waveform - waveform.min()
            return waveform / max(waveform.max(), 1e-6)
        return waveform

    def save_waveform(self, waveform, filename) -> None:
        """
        Save waveform to disk as a .wav file.

        Parameters
        ----------
        waveform : tensor
            Song to save.
        filename : str
            Base filename to use.
        """
        self.OUTPUT_PATH.mkdir(parents=True, exist_ok=True)
        #print(f"Saving {filename} to {self.OUTPUT_PATH}.")
        
        output_path = self.OUTPUT_PATH / f"{filename}"

        torchaudio.save(str(output_path), waveform, self.TARGET_SAMPLING)

    def __call__(self, file, skip_time=0, train=False):
        """
        Process an audio file and return its normalized waveform.

        Parameters
        ----------
        file : str/audio_media
            Path of the audio to process or audio media from the API
        skip_time : float
            Number of seconds to skip from the start of the file.
        train : boolean
            False for inference/prediction, True for training.

        Returns
        -------
        tensor
            Normalized tensor of a waveform
        """
        waveform, sample_rate = self.load_audio(file)

        # Resample the audio to 16kHz
        waveform = self.resample_audio(original_sr=sample_rate, waveform=waveform)

        # Convert the audio into mono
        if waveform.shape[0] > 1:
            #print("Current audio is stereo. Converting to mono.")
            waveform = waveform.mean(dim=0, keepdim=True)

        # If there is a skip value provided, trim it
        if skip_time is not None and skip_time > 0:
            # print(f"Skipping first {skip_time:.2f} seconds.")
            start_sample = int(skip_time * self.TARGET_SAMPLING)
            waveform = waveform[:, start_sample:]

        # Trim if more than 120 seconds, pad if less than
        waveform = self.pad_trim(waveform=waveform, random_crop=train)

        # Normalize waveform (used PEAK)
        waveform = self.normalize_waveform(waveform, method=self.WAVEFORM_NORM)

        # Add some gaussian noise to the waveform during training
        if train:
            waveform += torch.randn_like(waveform) * 1e-4

        return waveform<|MERGE_RESOLUTION|>--- conflicted
+++ resolved
@@ -74,17 +74,20 @@
                 # FIXED: Force librosa to load properly
                 # Load at native sample rate first, then we will resample later
                 y, sr = librosa.load(str(file), sr=None, mono=False, dtype=np.float32)
-                
+
                 # If loading fails (all zeros), try with explicit sample rate
                 if np.abs(y).max() < 0.0001:
                     print(f"Warning: First load failed, trying with sr=48000")
-                    y, sr = librosa.load(str(file), sr=48000, mono=False, dtype=np.float32)
-                
+                    y, sr = librosa.load(
+                        str(file), sr=48000, mono=False, dtype=np.float32
+                    )
+
                 # Last resort: use soundfile instead
                 if np.abs(y).max() < 0.0001:
                     print(f"Warning: Librosa failed, trying soundfile")
                     import soundfile as sf
-                    y, sr = sf.read(str(file), dtype='float32')
+
+                    y, sr = sf.read(str(file), dtype="float32")
                     if y.ndim == 2:
                         y = y.T  # soundfile returns (samples, channels)
                     else:
@@ -109,7 +112,9 @@
 
             # Verify we actually loaded audio
             if np.abs(y).max() < 0.0001:
-                raise RuntimeError(f"Audio file appears to be silent or corrupted: {audiofile}")
+                raise RuntimeError(
+                    f"Audio file appears to be silent or corrupted: {audiofile}"
+                )
 
             # Ensure consistent shape
             if y.ndim == 1:
@@ -118,7 +123,7 @@
                 y = y.T if y.shape[0] > y.shape[1] else y
 
             waveform = torch.from_numpy(y).float()
-            
+
             return waveform, sr
 
         except Exception as e:
@@ -143,13 +148,9 @@
             Resampled audio waveform at `TARGET_SAMPLING`.
         """
         if original_sr != self.TARGET_SAMPLING:
-<<<<<<< HEAD
             # print(
             #     f"Current waveform is {original_sr}, to convert to {self.TARGET_SAMPLING}."
             # )
-=======
-            #print(f"Current waveform is {original_sr}, to convert to {self.TARGET_SAMPLING}.")
->>>>>>> 98e612b2
             waveform = AF.resample(
                 waveform, orig_freq=original_sr, new_freq=self.TARGET_SAMPLING
             )
@@ -232,8 +233,8 @@
             Base filename to use.
         """
         self.OUTPUT_PATH.mkdir(parents=True, exist_ok=True)
-        #print(f"Saving {filename} to {self.OUTPUT_PATH}.")
-        
+        # print(f"Saving {filename} to {self.OUTPUT_PATH}.")
+
         output_path = self.OUTPUT_PATH / f"{filename}"
 
         torchaudio.save(str(output_path), waveform, self.TARGET_SAMPLING)
@@ -263,7 +264,7 @@
 
         # Convert the audio into mono
         if waveform.shape[0] > 1:
-            #print("Current audio is stereo. Converting to mono.")
+            # print("Current audio is stereo. Converting to mono.")
             waveform = waveform.mean(dim=0, keepdim=True)
 
         # If there is a skip value provided, trim it
