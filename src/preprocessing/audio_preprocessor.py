--- conflicted
+++ resolved
@@ -49,8 +49,6 @@
         self.WAVEFORM_NORM = waveform_norm
 
     def load_audio(self, audiofile):
-<<<<<<< HEAD
-=======
         """
         Load an MP3 audio file (disk or bytes) using librosa,
         then convert to a torch.Tensor.
@@ -67,7 +65,6 @@
         sample_rate : int
             Original sampling rate of the audio.
         """
->>>>>>> 72f2cb79
         try:
             if isinstance(audiofile, str):
                 if not audiofile.endswith(".mp3"):
@@ -98,7 +95,8 @@
                     io.BytesIO(audiofile) if isinstance(audiofile, bytes) else audiofile
                 )
                 file.seek(0)
-                y, sr = librosa.load(file, sr=None, mono=False, dtype=np.float32)
+
+                y, sr = librosa.load(file, sr=None, mono=False)
 
             elif isinstance(audiofile, np.ndarray):
                 # Handle numpy array directly (from librosa or OpenUnmix)
@@ -126,14 +124,9 @@
             return waveform, sr
 
         except Exception as e:
-<<<<<<< HEAD
-            raise RuntimeError(f"Error loading audio file: {e}")
-
-=======
             raise RuntimeError(
                 f"Error: File cannot be loaded. Check the filename and type. {e}"
             )
->>>>>>> 72f2cb79
 
     def resample_audio(self, original_sr, waveform):
         """
@@ -194,14 +187,8 @@
 
         else:
             return waveform
-<<<<<<< HEAD
-        
-    
-    def normalize_waveform(self, waveform, method="peak"):
-=======
 
     def normalize_waveform(self, waveform, method):
->>>>>>> 72f2cb79
         """
         Normalize audio waveform.
 
