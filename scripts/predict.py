from src.preprocessing.preprocessor import single_preprocessing
from src.spectttra.spectttra_trainer import spectttra_predict
from src.llm2vectrain.model import load_llm2vec_model
from src.llm2vectrain.llm2vec_trainer import l2vec_single_train, load_pca_model
from src.models.mlp import build_mlp, load_config
from src.utils.dataset import instance_scaler

import numpy as np
import pandas as pd


def predict_pipeline(audio_file, lyrics):
    """
    Predict script which includes preprocessing, feature extraction, and
    training the MLP model for a single data sample.

    Parameters
    ----------
    audio : audio_object
        Audio object file

    lyric : string
        Lyric string

    Returns
    -------
    prediction : str
        A string result of the prediction

    label : int
        A numerical representation of the prediction
    """

    # 1.) Instantiate LLM2Vec Model
    llm2vec_model = load_llm2vec_model()

    # 2.) Preprocess both audio and lyrics
    audio, lyrics = single_preprocessing(audio_file, lyrics)

    # 3.) Call the train method for both models
    audio_features = spectttra_predict(audio)
    lyrics_features = l2vec_single_train(llm2vec_model, lyrics)

<<<<<<< HEAD
    # Reduce the lyrics using saved PCA model
    reduced_lyrics = load_pca_model(lyrics_features)

    # Scale the vectors using Z-Score
    audio_features, reduced_lyrics = instance_scaler(audio_features, reduced_lyrics)

    # Concatenate the vectors of audio_features + lyrics_features
=======
    # 4.) Scale the vectors using Z-Score
    audio_features, lyrics_features = instance_scaler(audio_features, lyrics_features)

    # 5.) Reduce the lyrics using saved PCA model
    reduced_lyrics = load_pca_model(lyrics_features)

    # 6.) Concatenate the vectors of audio_features + lyrics_features
>>>>>>> 98e612b2
    results = np.concatenate([audio_features, reduced_lyrics], axis=1)

    # ---- Load MLP Classifier ----
    config = load_config("config/model_config.yml")
    classifier = build_mlp(input_dim=results.shape[1], config=config)

    # 7.) Load trained weights (make sure this path matches where you saved your model)
    model_path = "models/mlp/mlp_multimodal.pth"
    classifier.load_model(model_path)
    classifier.model.eval()

    # 8.) Run prediction
    probability, prediction, label = classifier.predict_single(results.flatten())

    return {
        "probability": probability,
<<<<<<< HEAD
        "label": label,
        "prediction": "AI-Generated" if prediction == 0 else "Human-Composed",
=======
        "prediction": prediction, 
        "label": label 
>>>>>>> 98e612b2
    }

if __name__ == "__main__":
    # Example usage (replace with real inputs, place song inside data/raw.)
<<<<<<< HEAD
    audio = "sample"
    lyrics = "Some lyrics text here"
    print(predict_pipeline(audio, lyrics))
=======
    data = pd.read_csv("data/raw/predict_data_final.csv")

    result = []
    label = []
    for row in data.itertuples():
        prediction = predict_pipeline(row.song, row.lyrics)
        result.append({
            "song": row.song,
            "label": row.label,
            "predicted_label": prediction["label"],
            "probability": prediction["probability"]
        })

    for r in result:
        print(f"Song: {r['song']}")
        print(f"Actual Label: {r['label']}")
        print(f"Predicted: {r['predicted_label']}")
        print(f"Confidence: {r['probability']: .8f}%")
        print("-" * 50)
>>>>>>> 98e612b2
<|MERGE_RESOLUTION|>--- conflicted
+++ resolved
@@ -41,23 +41,16 @@
     audio_features = spectttra_predict(audio)
     lyrics_features = l2vec_single_train(llm2vec_model, lyrics)
 
-<<<<<<< HEAD
-    # Reduce the lyrics using saved PCA model
-    reduced_lyrics = load_pca_model(lyrics_features)
-
-    # Scale the vectors using Z-Score
-    audio_features, reduced_lyrics = instance_scaler(audio_features, reduced_lyrics)
-
-    # Concatenate the vectors of audio_features + lyrics_features
-=======
     # 4.) Scale the vectors using Z-Score
     audio_features, lyrics_features = instance_scaler(audio_features, lyrics_features)
 
     # 5.) Reduce the lyrics using saved PCA model
     reduced_lyrics = load_pca_model(lyrics_features)
 
+    # Scale the vectors using Z-Score
+    audio_features, reduced_lyrics = instance_scaler(audio_features, reduced_lyrics)
+
     # 6.) Concatenate the vectors of audio_features + lyrics_features
->>>>>>> 98e612b2
     results = np.concatenate([audio_features, reduced_lyrics], axis=1)
 
     # ---- Load MLP Classifier ----
@@ -72,41 +65,29 @@
     # 8.) Run prediction
     probability, prediction, label = classifier.predict_single(results.flatten())
 
-    return {
-        "probability": probability,
-<<<<<<< HEAD
-        "label": label,
-        "prediction": "AI-Generated" if prediction == 0 else "Human-Composed",
-=======
-        "prediction": prediction, 
-        "label": label 
->>>>>>> 98e612b2
-    }
+    return {"probability": probability, "prediction": prediction, "label": label}
+
 
 if __name__ == "__main__":
     # Example usage (replace with real inputs, place song inside data/raw.)
-<<<<<<< HEAD
-    audio = "sample"
-    lyrics = "Some lyrics text here"
-    print(predict_pipeline(audio, lyrics))
-=======
     data = pd.read_csv("data/raw/predict_data_final.csv")
 
     result = []
     label = []
     for row in data.itertuples():
         prediction = predict_pipeline(row.song, row.lyrics)
-        result.append({
-            "song": row.song,
-            "label": row.label,
-            "predicted_label": prediction["label"],
-            "probability": prediction["probability"]
-        })
+        result.append(
+            {
+                "song": row.song,
+                "label": row.label,
+                "predicted_label": prediction["label"],
+                "probability": prediction["probability"],
+            }
+        )
 
     for r in result:
         print(f"Song: {r['song']}")
         print(f"Actual Label: {r['label']}")
         print(f"Predicted: {r['predicted_label']}")
         print(f"Confidence: {r['probability']: .8f}%")
-        print("-" * 50)
->>>>>>> 98e612b2
+        print("-" * 50)