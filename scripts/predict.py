from src.preprocessing.preprocessor import single_preprocessing
from src.spectttra.spectttra_trainer import spectttra_predict
from src.llm2vectrain.model import load_llm2vec_model
<<<<<<< HEAD
from src.llm2vectrain.llm2vec_trainer import l2vec_train
from src.utils.config_loader import DATASET_NPZ
from src.models.mlp import MLPClassifier, load_config
=======
from src.llm2vectrain.llm2vec_trainer import l2vec_single_train, load_pca_model
from src.models.mlp import build_mlp, load_config
from pathlib import Path
from src.utils.config_loader import DATASET_NPZ
from src.utils.dataset import instance_scaler
>>>>>>> 3f6cb05f

from pathlib import Path
import numpy as np
import torch


def predict_pipeline(audio, lyrics: str):
    """
    Predict script which includes preprocessing, feature extraction, and
    training the MLP model for a single data sample.

    Parameters
    ----------
    audio : audio_object
        Audio object file

    lyric : string
        Lyric string

    Returns
    -------
    prediction : str
        A string result of the prediction

    label : int
        A numerical representation of the prediction
    """

    # Instantiate X and Y vectors
    X, Y = None, None

    # Instantiate LLM2Vec Model
    llm2vec_model = load_llm2vec_model()

    # Preprocess both audio and lyrics
    audio, lyrics = single_preprocessing(audio, lyrics)

    # Call the train method for both models
    audio_features = spectttra_predict(audio)
    lyrics_features = l2vec_single_train(llm2vec_model, lyrics)

    # Scale the vectors using Z-Score
    audio_features, lyrics_features = instance_scaler(audio_features, lyrics_features)

    # Reduce the lyrics using saved PCA model
    reduced_lyrics = load_pca_model(lyrics_features)

    # Concatenate the vectors of audio_features + lyrics_features
    results = np.concatenate([audio_features, reduced_lyrics], axis=1)

    # ---- Load MLP Classifier ----
    config = load_config("config/model_config.yml")
    classifier = build_mlp(input_dim=results.shape[1], config=config)

<<<<<<< HEAD
    # Load MLP model
    config = load_config()
    input_dim = 384 + 4096
    mlp_model = MLPClassifier(input_dim, config)
    mlp_model.load_model("model/mlp/mlp_best.pth")

    # Get prediction
    prediction_prob = mlp_model.predict_single(results)
    prediction = 1 if prediction_prob > 0.5 else 0

    return {"label": prediction, "prediction": "Fake" if prediction == 0 else "Real"}


=======
    # Load trained weights (make sure this path matches where you saved your model)
    model_path = "models/mlp/mlp_multimodal.pth"
    classifier.load_model(model_path)
    classifier.model.eval()

    # Run prediction
    probability, prediction, label = classifier.predict_single(results)

    return {
        "probability": probability,
        "label": label,
        "prediction": "Fake" if prediction == 0 else "Real"
    }

>>>>>>> 3f6cb05f
if __name__ == "__main__":
    # Example usage (replace with real inputs, place song inside data/raw.)
    audio = "multo"
    lyrics = "Some lyrics text here"
    print(predict_pipeline(audio, lyrics))<|MERGE_RESOLUTION|>--- conflicted
+++ resolved
@@ -1,17 +1,11 @@
 from src.preprocessing.preprocessor import single_preprocessing
 from src.spectttra.spectttra_trainer import spectttra_predict
 from src.llm2vectrain.model import load_llm2vec_model
-<<<<<<< HEAD
-from src.llm2vectrain.llm2vec_trainer import l2vec_train
-from src.utils.config_loader import DATASET_NPZ
-from src.models.mlp import MLPClassifier, load_config
-=======
 from src.llm2vectrain.llm2vec_trainer import l2vec_single_train, load_pca_model
 from src.models.mlp import build_mlp, load_config
 from pathlib import Path
 from src.utils.config_loader import DATASET_NPZ
 from src.utils.dataset import instance_scaler
->>>>>>> 3f6cb05f
 
 from pathlib import Path
 import numpy as np
@@ -66,21 +60,6 @@
     config = load_config("config/model_config.yml")
     classifier = build_mlp(input_dim=results.shape[1], config=config)
 
-<<<<<<< HEAD
-    # Load MLP model
-    config = load_config()
-    input_dim = 384 + 4096
-    mlp_model = MLPClassifier(input_dim, config)
-    mlp_model.load_model("model/mlp/mlp_best.pth")
-
-    # Get prediction
-    prediction_prob = mlp_model.predict_single(results)
-    prediction = 1 if prediction_prob > 0.5 else 0
-
-    return {"label": prediction, "prediction": "Fake" if prediction == 0 else "Real"}
-
-
-=======
     # Load trained weights (make sure this path matches where you saved your model)
     model_path = "models/mlp/mlp_multimodal.pth"
     classifier.load_model(model_path)
@@ -92,10 +71,10 @@
     return {
         "probability": probability,
         "label": label,
-        "prediction": "Fake" if prediction == 0 else "Real"
+        "prediction": "Fake" if prediction == 0 else "Real",
     }
 
->>>>>>> 3f6cb05f
+
 if __name__ == "__main__":
     # Example usage (replace with real inputs, place song inside data/raw.)
     audio = "multo"
