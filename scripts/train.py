
from src.preprocessing.preprocessor import dataset_read, bulk_preprocessing
from src.spectttra.spectttra_trainer import spectttra_train
from src.llm2vectrain.model import load_llm2vec_model
from src.llm2vectrain.llm2vec_trainer import l2vec_train
from src.models.mlp import build_mlp, load_config
from pathlib import Path
from src.utils.config_loader import DATASET_NPZ
from sklearn.model_selection import train_test_split

import numpy as np
import logging

logging.basicConfig(level=logging.INFO, format='%(asctime)s - %(levelname)s - %(message)s')
logger = logging.getLogger(__name__)


def train_mlp_model(X: np.ndarray, Y: np.ndarray):
    """
    Train the MLP model with extracted features.
    
    Args:
        X: Feature matrix (n_samples, n_features)
        Y: Labels (n_samples,)
    """
    logger.info("Starting MLP training...")
    logger.info(f"Dataset shape: {X.shape}, Labels: {len(Y)}")
    logger.info(f"Class distribution: {np.bincount(Y)}")
    
    # Load MLP configuration
    config = load_config("config/model_config.yml")
    
    # Split the data into train/val/test
    X_train, X_test, y_train, y_test = train_test_split(
        X, Y, test_size=0.1, random_state=42, stratify=Y
    )
    
    X_train, X_val, y_train, y_val = train_test_split(
        X_train, y_train, test_size=0.2222, random_state=42, stratify=y_train
    )
    
    logger.info(f"Train: {X_train.shape}, Validation: {X_val.shape}, Test: {X_test.shape}")
    
    # Build and train MLP
    mlp_classifier = build_mlp(input_dim=X_train.shape[1], config=config)
    
    # Show model summary
    mlp_classifier.get_model_summary()
    
    # Train the model
    history = mlp_classifier.train(X_train, y_train, X_val, y_val)
    
    # Load best model and evaluate on test set
    try:
        mlp_classifier.load_model("models/fusion/mlp_best.pth")
        logger.info("Loaded best model for final evaluation")
    except FileNotFoundError:
        logger.warning("Best model not found, using current model")
    
    # Final evaluation
    test_results = mlp_classifier.evaluate(X_test, y_test)
    
    # Save final model
    mlp_classifier.save_model("models/mlp/mlp_multimodal.pth")
    
    logger.info("MLP training completed successfully!")
    logger.info(f"Final test accuracy: {test_results['test_accuracy']:.2f}%")
    
    return mlp_classifier

def train_pipeline():
    """
    Training script which includes preprocessing, feature extraction, and training the MLP model.

    The train pipeline saves the train dataset in an .npz format.

    Parameters
    ----------
    None

    Returns
    -------
    None
    """

    # Instantiate X and Y vectors
    X, Y = None, None

    dataset_path = Path(DATASET_NPZ)

    if dataset_path.exists():
        print("Training dataset already exists. Loading file...")

        loaded_data = np.load(DATASET_NPZ)
        X = loaded_data["X"]
        Y = loaded_data["Y"]
    else:
        print("Training dataset does not exist. Processing data...")
        # Get batches from dataset and return full Y labels
        batches, Y = dataset_read()
        batch_count = 1

        # Instantiate LLM2Vec Model
        llm2vec_model = load_llm2vec_model()

        # Preallocate space for the whole concatenated sequence (50,000 samples)
        X = np.zeros((len(Y), 4480), dtype=np.float32)

        start_idx = 0
        for batch in batches:
            audio, lyrics = None, None  # Gets rid of previous values consuming current memory
            
            print(f"Bulk Preprocessing batch {batch_count}...")
            audio, lyrics = bulk_preprocessing(batch, batch_count)
            batch_count += 1

            # Call the train method for SpecTTTra
            print(f"\nStarting SpecTTTra feature extraction...")
            audio_features = spectttra_train(audio)

            print(f"\nStarting LLM2Vec feature extractor...")
            lyrics_features = l2vec_train(llm2vec_model, lyrics)

            # Concatenate the vectors of audio_features + lyrics_features
            results = np.concatenate([audio_features, lyrics_features], axis=1)
            batch_size = results.shape[0]

            X[start_idx:start_idx + batch_size, :] = results
            start_idx += batch_size

        # Convert label list into np.array
        Y = np.array(Y)

        # Save both X and Y to an .npz file for easier loading
        np.savez(DATASET_NPZ, X=X, Y=Y)
<<<<<<< HEAD
=======

    # drop_index = [823, 2717, 538, 3230, 5297, 3510, 1025, 2460, 4157, 539]
    # X = np.delete(X, drop_index, axis=0)
    # Y = np.delete(Y, drop_index, axis=0)
>>>>>>> b7d677a5
    
    print("Starting MLP training...")
    train_mlp_model(X, Y)

if __name__ == "__main__":
    train_pipeline()
<|MERGE_RESOLUTION|>--- conflicted
+++ resolved
@@ -133,13 +133,10 @@
 
         # Save both X and Y to an .npz file for easier loading
         np.savez(DATASET_NPZ, X=X, Y=Y)
-<<<<<<< HEAD
-=======
 
     # drop_index = [823, 2717, 538, 3230, 5297, 3510, 1025, 2460, 4157, 539]
     # X = np.delete(X, drop_index, axis=0)
     # Y = np.delete(Y, drop_index, axis=0)
->>>>>>> b7d677a5
     
     print("Starting MLP training...")
     train_mlp_model(X, Y)
